--- conflicted
+++ resolved
@@ -109,7 +109,6 @@
         self.dest = dest
 
     def set_car_type(self, car_type: str) -> None:
-<<<<<<< HEAD
         """
         Set the car's type.
 
@@ -117,12 +116,9 @@
             car_type (str): New car type.
         """
         self.car_type = car_type
-=======
-        self.car_type = car_type
 
     def __str__(self) -> str:
         return (
             f"Car(id={self.id}, dist={self.dist}, "
             f"velocity={self.velocity}, dest='{self.dest}', car_type='{self.car_type}')"
-        )
->>>>>>> 5c933b69
+        )