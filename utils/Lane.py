--- conflicted
+++ resolved
@@ -72,7 +72,6 @@
         return self.cars
 
     def set_cars(self, cars: List[Car]) -> None:
-<<<<<<< HEAD
         """
         Set the list of cars in the lane.
 
@@ -111,11 +110,8 @@
         else:
             # TODO: Confirm whether it's an error or normal scenario when removing a car not in the lane.
             logger.debug(f"Attempted to remove a car not in lane (Lane ID: {self.id}).")
-=======
-        """Sets the cars in the lane."""
-        self.cars = cars
+
 
     def __str__(self):
         cars_str = ", ".join(str(car) for car in self.cars)
-        return f"Lane(id={self.id}, " f"cars=[{cars_str}])"
->>>>>>> 5c933b69
+        return f"Lane(id={self.id}, " f"cars=[{cars_str}])"